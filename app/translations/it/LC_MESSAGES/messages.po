# Italian translations for PROJECT.
# Copyright (C) 2023 ORGANIZATION
# This file is distributed under the same license as the PROJECT project.
# FIRST AUTHOR <EMAIL@ADDRESS>, 2023.
#
msgid ""
msgstr ""
"Project-Id-Version: PROJECT VERSION\n"
"Report-Msgid-Bugs-To: EMAIL@ADDRESS\n"
<<<<<<< HEAD
"POT-Creation-Date: 2023-02-27 18:41+0000\n"
"PO-Revision-Date: 2023-02-20 20:07+0000\n"
"Last-Translator: Filippo Scatigna <scatignafilippo@gmail.com>\n"
=======
"POT-Creation-Date: 2023-02-24 17:39+0000\n"
"PO-Revision-Date: 2023-02-27 18:42+0000\n"
"Last-Translator: Matteo Piccina <matteo.piccina@gmail.com>\n"
"Language-Team: Italian <https://hosted.weblate.org/projects/wizarr/app/it/>\n"
>>>>>>> a34c7e5d
"Language: it\n"
"MIME-Version: 1.0\n"
"Content-Type: text/plain; charset=utf-8\n"
"Content-Transfer-Encoding: 8bit\n"
"Plural-Forms: nplurals=2; plural=n != 1;\n"
"X-Generator: Weblate 4.16-dev\n"
"Generated-By: Babel 2.11.0\n"

#: app/admin.py:141
msgid "Passwords do not match."
msgstr "Le password non corrispondono."

#: app/admin.py:144
msgid "Username must be between 3 and 15 characters."
msgstr "Il nome utente deve essere compreso tra 3 e 15 caratteri."

#: app/admin.py:147
msgid "Password must be between 3 and 40 characters."
msgstr "La password deve essere compresa tra 3 e 40 caratteri."

#: app/admin.py:172
msgid "You must select at least one library."
msgstr "È necessario selezionare almeno una raccolta."

#: app/admin.py:242
msgid "It is likely that your token does not work."
msgstr "È probabile che il token non funzioni."

#: app/admin.py:244
msgid "Unable to connect to your Plex server. See Logs for more information."
msgstr ""
"Impossibile connettersi al server Plex. Per ulteriori informazioni vedere"
" Registri."

<<<<<<< HEAD
#: app/admin.py:253
#, fuzzy
=======
#: app/admin.py:259
>>>>>>> a34c7e5d
msgid "Unable to connect to your Jellyfin server."
msgstr "Impossibile connettersi al server Jellyfin."

#: app/admin.py:334 app/admin.py:338
msgid "Invalid Username or Password"
msgstr "Nome utente o password non validi"

#: app/templates/admin.html:5
msgid "Admin"
msgstr "Admin"

#: app/templates/admin.html:30
msgid "Home"
msgstr "Home"

#: app/templates/admin.html:35
msgid "Invitations"
msgstr "Inviti"

#: app/templates/admin.html:40
msgid "Users"
msgstr "Utenti"

#: app/templates/admin.html:45
msgid "Settings"
msgstr "Impostazioni"

#: app/templates/login.html:18
msgid "Login"
msgstr "Accedi"

#: app/templates/login.html:23 app/templates/register_admin.html:24
#: app/templates/welcome-jellyfin.html:28
msgid "Username"
msgstr "Nome utente"

#: app/templates/login.html:29 app/templates/register_admin.html:30
#: app/templates/welcome-jellyfin.html:45
msgid "Password"
msgstr "Password"

#: app/templates/login.html:41
msgid "Remember me"
msgstr "Ricordati di me"

#: app/templates/login.html:46
msgid "Sign in"
msgstr "Registrati"

#: app/templates/register_admin.html:18
msgid "Setup Wizarr"
msgstr "Configura Wizarr"

#: app/templates/register_admin.html:36
msgid "Confirm password"
msgstr "Conferma la password"

#: app/templates/register_admin.html:42 app/templates/welcome-jellyfin.html:70
msgid "Create an account"
msgstr "Crea un account"

#: app/templates/settings.html:7
#, fuzzy
msgid "Server Settings"
msgstr "Cambia le impostazioni del server"

#: app/templates/admin/settings.html:12 app/templates/settings.html:12
msgid ""
"Server Display\n"
"                Name"
msgstr ""

#: app/templates/settings.html:19
#, fuzzy
msgid "Server"
msgstr "Mai"

#: app/templates/admin/settings.html:19 app/templates/settings.html:29
msgid "Server URL"
msgstr ""

#: app/templates/admin/settings.html:26 app/templates/settings.html:36
msgid ""
"Server\n"
"                Token / API Key"
msgstr ""

#: app/templates/admin/settings.html:36 app/templates/settings.html:46
msgid ""
"Server\n"
"                Libraries"
msgstr ""

#: app/templates/admin/invite.html:106 app/templates/admin/settings.html:39
#: app/templates/settings.html:49
msgid "Scan For Libraries"
msgstr ""

#: app/templates/admin/settings.html:46 app/templates/settings.html:56
msgid ""
"Request\n"
"                instance (Ombi, Overseerr...)"
msgstr ""

#: app/templates/admin/settings.html:54 app/templates/settings.html:64
msgid "Ombi API Key (Only used for user import currently.)"
msgstr ""

#: app/templates/admin/settings.html:61 app/templates/settings.html:71
msgid ""
"Discord\n"
"                Server ID"
msgstr ""

#: app/templates/admin/settings.html:68 app/templates/settings.html:78
msgid ""
"Custom\n"
"                HTML"
msgstr ""

#: app/templates/admin/settings.html:76 app/templates/settings.html:86
msgid "Save"
msgstr ""

#: app/templates/user-plex-login.html:12 app/templates/welcome-jellyfin.html:12
#, python-format
msgid "You've been invited to join the %(name)s server!"
msgstr "Sei stato invitato ad unirti al server di %(name)s!"

#: app/templates/user-plex-login.html:21
msgid "Join the Plex Server"
msgstr "Unisciti al server Plex"

#: app/templates/tables/global-users.html:19
#: app/templates/tables/invite_table.html:4
#: app/templates/user-plex-login.html:27 app/templates/user-plex-login.html:38
msgid "Invite Code"
msgstr "Codice d'invito"

#: app/templates/user-plex-login.html:43
msgid "Oops!"
msgstr "Ops!"

#: app/templates/user-plex-login.html:50
msgid "Join"
msgstr "Unisciti"

#: app/templates/users.html:5
msgid "Invite User"
msgstr "Invita un utente"

#: app/templates/welcome-jellyfin.html:20
#, fuzzy
msgid "Set up Account"
msgstr "Crea un account"

#: app/templates/tables/jellyfin_user_table.html:6
#: app/templates/tables/user_table.html:6
#: app/templates/welcome-jellyfin.html:36
msgid "Email"
msgstr "Email"

#: app/templates/welcome-jellyfin.html:53
msgid ""
"Confirm\n"
"                                password"
msgstr ""

#: app/templates/welcome-jellyfin.html:61
msgid ""
"Invite\n"
"                                Code"
msgstr ""

#: app/templates/admin/invite.html:16
msgid "Attention!"
msgstr "Attenzione!"

#: app/templates/admin/invite.html:17
msgid "Update available. Click here."
msgstr "Aggiornamento disponibile. Clicca qui."

#: app/templates/admin/invite.html:32
msgid "Quick Invite"
msgstr "Invito rapido"

#: app/templates/admin/invite.html:38
msgid "Invite user"
msgstr "Invita un utente"

#: app/templates/admin/invite.html:44
msgid "Invite Code String"
msgstr "Codice di invito"

#: app/templates/admin/invite.html:44
msgid "(optional)"
msgstr "(facoltativo)"

#: app/templates/admin/invite.html:51
msgid "Expiration"
msgstr "Scadenza"

#: app/templates/admin/invite.html:54
msgid "1 day"
msgstr "1 giorno"

#: app/templates/admin/invite.html:55
msgid "1 week"
msgstr "1 settimana"

#: app/templates/admin/invite.html:56
msgid "1 month"
msgstr "1 mese"

#: app/templates/admin/invite.html:57 app/templates/tables/invite_table.html:43
msgid "Never"
msgstr "Mai"

#: app/templates/admin/invite.html:62
msgid "Advanced Options"
msgstr "Impostazioni Avanzate"

#: app/templates/admin/invite.html:70
msgid "Unlimited Usages"
msgstr "Usi illimitati"

#: app/templates/admin/invite.html:76 app/templates/admin/invite.html:88
#: app/templates/tables/invite_table.html:10
#, fuzzy
msgid "Duration"
msgstr "Scadenza"

#: app/templates/admin/invite.html:76
msgid "(in days)"
msgstr ""

#: app/templates/admin/invite.html:84
msgid "Show Information"
msgstr ""

#: app/templates/admin/invite.html:89
msgid ""
"When set, invited user(s) will be removed from the Plex server after a\n"
"                                        number of\n"
"                                        days. (1-999)"
msgstr ""

#: app/templates/admin/invite.html:103
msgid ""
"Specific\n"
"                                Libraries"
msgstr ""

#: app/templates/admin/invite.html:115
msgid "Create Invitation"
msgstr "Crea un invito"

#: app/templates/admin/invite.html:122
msgid "Successfully generated an Invitation!"
msgstr "Invito generato con successo!"

#: app/templates/admin/invite.html:127
msgid "Link has been copied to clipboard!"
msgstr "Il collegamento è stato copiato negli appunti!"

#: app/templates/admin/invite.html:136
msgid "Back"
msgstr "Indietro"

#: app/templates/admin/invite.html:142
msgid "Share"
msgstr "Condividi"

#: app/templates/admin/settings.html:7
msgid "Change Server Settings"
msgstr "Cambia le impostazioni del server"

<<<<<<< HEAD
#: app/templates/admin/user.html:44
msgid "User Configuration"
msgstr ""

#: app/templates/admin/user.html:90
msgid "User Policy"
msgstr ""
=======
#: app/templates/admin/settings.html:12
msgid ""
"Server Display\n"
"                Name"
msgstr ""

#: app/templates/admin/settings.html:19
msgid "Server URL"
msgstr "URL del Server"

#: app/templates/admin/settings.html:26
msgid ""
"Server\n"
"                Token / API Key"
msgstr ""

#: app/templates/admin/settings.html:36
msgid ""
"Server\n"
"                Libraries"
msgstr ""

#: app/templates/admin/settings.html:46
msgid ""
"Request\n"
"                instance (Ombi, Overseerr...)"
msgstr ""

#: app/templates/admin/settings.html:54
msgid ""
"Discord\n"
"                Server ID"
msgstr ""

#: app/templates/admin/settings.html:61
msgid ""
"Custom\n"
"                HTML"
msgstr ""

#: app/templates/admin/settings.html:69
msgid "Save"
msgstr "Salva"
>>>>>>> a34c7e5d

#: app/templates/error/401.html:20
msgid "Permission denied."
msgstr "Permesso negato."

#: app/templates/error/401.html:23
msgid "You are attempting to do something you shouldn't be doing..."
msgstr "Stai cercando di fare qualcosa che non dovresti fare…"

#: app/templates/error/404.html:19
msgid "Something's missing."
msgstr "Manca qualcosa."

#: app/templates/error/404.html:21
msgid "Sorry, we can't find that page. It doesn't seem to exist!"
msgstr "Spiacenti, non riusciamo a trovare quella pagina. Sembra che non esista!"

#: app/templates/error/500.html:19
msgid "Internal Server Error."
msgstr "Errore interno del server."

#: app/templates/error/500.html:21
msgid " Something has gone wrong. Please try again later."
msgstr " Qualcosa è andato storto. Riprova più tardi."

#: app/templates/tables/global-users.html:13
#, fuzzy
msgid "Name"
msgstr "Nome utente"

#: app/templates/tables/global-users.html:16
#: app/templates/tables/invite_table.html:7
#: app/templates/tables/jellyfin_user_table.html:7
#: app/templates/tables/user_table.html:8
msgid "Expires"
msgstr "Scade"

#: app/templates/tables/global-users.html:22
#, fuzzy
msgid "Actions"
msgstr "Inviti"

#: app/templates/tables/invite_table.html:5
msgid "Used"
msgstr "Usato"

#: app/templates/tables/invite_table.html:6
msgid "Created"
msgstr "Creato"

#: app/templates/tables/invite_table.html:8
msgid "Unlimited"
msgstr "Illimitato"

#: app/templates/tables/invite_table.html:9
msgid "Libraries"
msgstr "Librerie"

#: app/templates/tables/invite_table.html:19
msgid "Available"
msgstr "Disponibile"

#: app/templates/tables/invite_table.html:31
#, fuzzy
msgid "Expired"
msgstr "Scade"

#: app/templates/tables/invite_table.html:68
msgid "Default"
msgstr "Predefinito"

#: app/templates/tables/jellyfin_user_table.html:4
msgid "Invite Used"
msgstr "Invito già usato"

#: app/templates/tables/jellyfin_user_table.html:5
#: app/templates/tables/user_table.html:5
msgid "User"
msgstr "Utente"

#: app/templates/tables/user_table.html:7
msgid "Home User"
msgstr "Home Utente"

#: app/templates/wizard/requests.html:4
msgid "Automatic Media Requests"
msgstr ""

#: app/templates/wizard/requests.html:9
msgid ""
"We are excited to offer you a wide selection of media to choose from. If "
"you're having trouble finding\n"
"    something you like, don't worry! We have a user-friendly request "
"system that can automatically search for the\n"
"    media you're looking for. "
msgstr ""
"Siamo entusiasti di offrirti un'ampia selezione di media tra cui "
"scegliere. Se non riesci a trovare qualcosa che ti piace, non "
"preoccuparti!\n"
"Abbiamo un sistema di richiesta facile da usare, richiedi qualcosa e "
"presto verrà aggiunto sul server! "

#: app/templates/wizard/requests.html:23
msgid "Request any available Movie or TV Show"
msgstr ""

#: app/templates/wizard/requests.html:33
msgid ""
"Requested media will be automatically downloaded and added to the library"
" (if available)"
msgstr ""

#: app/templates/wizard/requests.html:43
msgid "If enabled, receive notifications"
msgstr ""

#: app/templates/wizard/requests.html:50
msgid "Check it Out"
msgstr ""

#: app/templates/wizard/jellyfin/download.html:3
msgid ""
"Join & Download Jellyfin\n"
"            for this device"
msgstr ""

#: app/templates/wizard/jellyfin/download.html:8
msgid ""
"Great news! You now have access to our server's media collection. Let's "
"make sure you know how to use\n"
"        it with Jellyfin."
msgstr ""

#: app/templates/wizard/jellyfin/download.html:11
msgid ""
"Planning on watching Movies on this device? Download Jellyfin for this "
"device."
msgstr ""

#: app/templates/wizard/jellyfin/download.html:14
#: app/templates/wizard/plex/download.html:14
msgid "Download"
msgstr ""

#: app/templates/wizard/jellyfin/tips.html:4
msgid "Eh, So, What is Jellyfin exactly?"
msgstr ""

#: app/templates/wizard/jellyfin/tips.html:7
msgid ""
"Jellyfin is a platform that lets you stream all your favorite movies, TV "
"shows, and music in one place.\n"
"        It's like having your own personal movie theater right at your "
"fingertips! Think of it as a digital library of\n"
"        your favorite content that you can access from anywhere, on any "
"device - your phone, tablet, laptop, smart TV,\n"
"        you name it."
msgstr ""

#: app/templates/wizard/jellyfin/tips.html:13
#: app/templates/wizard/plex/tips.html:12
msgid "Right, so how do I watch stuff?"
msgstr ""

#: app/templates/wizard/jellyfin/tips.html:16
msgid ""
"It couldn't be simpler! Jellyfin is available on a wide variety of "
"devices including laptops, tablets,\n"
"        smartphones, and TVs. All you need to do is download the Jellyfin"
" app on your device, sign in with your account,\n"
"        and\n"
"        you're ready to start streaming your media. It's that easy!"
msgstr ""

#: app/templates/wizard/jellyfin/tips.html:25
msgid "Open Jellyfin"
msgstr "Apri Jellyfin"

#: app/templates/wizard/plex/download.html:3
msgid ""
"Join & Download Plex\n"
"            for this device"
msgstr ""

#: app/templates/wizard/plex/download.html:8
msgid ""
"Great news! You now have access to our server's media collection. Let's "
"make sure you know how to use\n"
"        it with Plex."
msgstr ""

#: app/templates/wizard/plex/download.html:11
msgid "Planning on watching Movies on this device? Download Plex for this device."
msgstr ""

#: app/templates/wizard/plex/tips.html:4
msgid "Eh, So, What is Plex exactly?"
msgstr ""

#: app/templates/wizard/plex/tips.html:7
msgid ""
"Great question! Plex is a software that allows individuals to share their"
" media collections with others. If\n"
"    you've received this invitation, it means someone wants to share "
"their library with you. With Plex, you'll have\n"
"    access to all of the movies, TV shows, music, and photos that are "
"stored on their server. Enjoy!"
msgstr ""

#: app/templates/wizard/plex/tips.html:15
msgid ""
"It couldn't be simpler! Plex is available on a wide variety of devices "
"including laptops, tablets,\n"
"    smartphones, and TVs. All you need to do is download the Plex app on "
"your device, sign in with your account, and\n"
"    you're ready to start streaming your media. It's that easy!"
msgstr ""

#: app/templates/wizard/plex/tips.html:20
msgid "How can I make sure to have the best experience?"
msgstr ""

#: app/templates/wizard/plex/tips.html:23
msgid ""
"Because Plex is a free service, they promote their own content before the"
" awesome content your friend is now\n"
"    sharing with you - they also, by default, play content at a lower "
"quality. "
msgstr ""

#: app/templates/wizard/plex/tips.html:26
msgid "No need to worry though, this can be easily resolved"
msgstr ""

#: app/templates/wizard/plex/tips.html:26
msgid ""
"We highly\n"
"      recommend you to go through those steps first!"
msgstr ""

#: app/templates/wizard/plex/tips.html:33
msgid "Configure Plex in your browser"
msgstr ""

#: app/templates/wizard/plex/tips.html:58
msgid "Configure Plex's app on your computer, mobile device or TV"
msgstr ""

#: app/templates/wizard/plex/tips.html:86
msgid "Open Plex"
msgstr "Apri Plex"

#~ msgid ""
#~ "Plex Display\n"
#~ "              Name"
#~ msgstr ""

#~ msgid ""
#~ "Plex\n"
#~ "              Token"
#~ msgstr ""

#~ msgid ""
#~ "Plex\n"
#~ "              Libraries"
#~ msgstr ""

#~ msgid ""
#~ "Request\n"
#~ "              instance (Ombi, Overseerr...)"
#~ msgstr ""

#~ msgid ""
#~ "Discord\n"
#~ "              Server ID"
#~ msgstr ""

#~ msgid "*Depending on availability"
#~ msgstr ""

#~ msgid "That email does not match any Plex account. Please try again."
#~ msgstr "Quell'e-mail non corrisponde a nessun account Plex. Riprova."

#~ msgid "This user is already invited to this server."
#~ msgstr "Questo utente è già invitato a questo server."

#~ msgid "The email entered appears to be invalid."
#~ msgstr "L'e-mail inserita sembra non essere valida."

#~ msgid "Something went wrong. Please try again or contact an administrator."
#~ msgstr "Qualcosa è andato storto. Riprovare o contattare un amministratore."

#~ msgid ""
#~ "Great question! Plex is a software "
#~ "that allows individuals to share their"
#~ " media collections with others. If "
#~ "you've received an invitation, it means"
#~ " someone wants to share their library"
#~ " with you. With Plex, you'll have "
#~ "access to all of the movies, TV"
#~ " shows, music, and photos that are"
#~ " stored on their server. Enjoy!"
#~ msgstr ""

#~ msgid "I've logged in but I am overwhelmed with content!"
#~ msgstr ""

#~ msgid ""
#~ "While Plex is a free service, they"
#~ " do have to generate revenue in "
#~ "order to continue providing the "
#~ "platform. One way they do this is"
#~ " by displaying their own content "
#~ "before the content of the server "
#~ "you are joining."
#~ msgstr ""

#~ msgid "No need to worry though, this can be easily resolved!"
#~ msgstr ""

#~ msgid "On the left-hand side of your screen, you'll see a menu. Click on the "
#~ msgstr ""

#~ msgid "More"
#~ msgstr ""

#~ msgid "button to reveal all the different types of media you have access to."
#~ msgstr ""

#~ msgid ""
#~ "To avoid seeing Plex's content first,"
#~ " we recommend hiding it. To do "
#~ "this, select all the content types "
#~ "you don't want (such as 'Movies "
#~ "and TV on Plex') and 'Unpin' them"
#~ " from your home screen. This way "
#~ "you'll only see the content that "
#~ "you really want to watch!"
#~ msgstr ""

#~ msgid "Now that everything we"
#~ msgstr ""

#~ msgid "don't"
#~ msgstr ""

#~ msgid "want is out of the way, we can focus on the things we "
#~ msgstr ""

#~ msgid "do"
#~ msgstr ""

#~ msgid " want!"
#~ msgstr ""

#~ msgid "Simply pin the Movies/TV Shows sections of %(name)s!"
#~ msgstr ""

#~ msgid ""
#~ "By default, Plex plays all content "
#~ "at a lower quality. This can be"
#~ " a bit of a disappointment. But "
#~ "don't worry, it's a simple fix! "
#~ "You can easily change the settings "
#~ "to increase the quality of the "
#~ "media that you're streaming."
#~ msgstr ""

#~ msgid "Go to the Plex "
#~ msgstr ""

#~ msgid "Settings "
#~ msgstr ""

#~ msgid ""
#~ "page. This is usually in the top"
#~ " right hand corner, depending on the"
#~ " device you are on."
#~ msgstr ""

#~ msgid "Go to the "
#~ msgstr ""

#~ msgid "Quality"
#~ msgstr ""

#~ msgid "or"
#~ msgstr ""

#~ msgid "Video"
#~ msgstr ""

#~ msgid "settings."
#~ msgstr ""

#~ msgid "Set the "
#~ msgstr ""

#~ msgid "Remote/Internet Streaming"
#~ msgstr ""

#~ msgid "to "
#~ msgstr ""

#~ msgid "Maximum/Original"
#~ msgstr ""

#~ msgid "Local Streaming "
#~ msgstr ""

#~ msgid ""
#~ "And there you have it! In case "
#~ "you encounter buffering issues, remember "
#~ "that you can always adjust the "
#~ "playback quality just like you do "
#~ "in YouTube. This way you can get"
#~ " the best streaming experience possible."
#~ msgstr ""

#~ msgid ""
#~ "Great question! Plex is a software "
#~ "that allows individuals to share their"
#~ " media collections with others. If "
#~ "you've received this invitation, it "
#~ "means someone wants to share their "
#~ "library with you. With Plex, you'll "
#~ "have access to all of the movies,"
#~ " TV shows, music, and photos that "
#~ "are stored on their server. Enjoy!"
#~ msgstr ""

#~ msgid ""
#~ "It couldn't be simpler! Plex is "
#~ "available on a wide variety of "
#~ "devices including laptops, tablets, "
#~ "smartphones, and TVs. All you need "
#~ "to do is download the Plex app "
#~ "on your device, sign in with your"
#~ " account, and you're ready to start"
#~ " streaming your media. It's that "
#~ "easy!"
#~ msgstr ""

#~ msgid ""
#~ "Because Plex is a free service, "
#~ "they promote their own content before"
#~ " the awesome content your friend is"
#~ " now sharing with you - they "
#~ "also, by default, play content at "
#~ "a lower quality. "
#~ msgstr ""

#~ msgid "We highly recommend you to go through those steps first!"
#~ msgstr ""

#~ msgid "Join our Discord Server"
#~ msgstr ""

#~ msgid ""
#~ "Join Our Discord\n"
#~ "                Server!"
#~ msgstr ""

#~ msgid "How to Use Plex?"
#~ msgstr ""

#~ msgid "Requesting Media"
#~ msgstr "Richiesta di media"

#~ msgid "Join & Download Plex for this device"
#~ msgstr ""

#~ msgid ""
#~ "Great news! You now have access to"
#~ " our server's media collection. Let's "
#~ "make sure you know how to use "
#~ "it with Plex."
#~ msgstr ""

#~ msgid "Skip"
#~ msgstr ""

#~ msgid ""
#~ "Congratulations on joining %(name)s! You're"
#~ " now one step closer to enjoying "
#~ "all kinds of amazing\n"
#~ "        content."
#~ msgstr ""
#~ "Congratulazioni per aver accettato l'invito"
#~ " via posta elettronica di Plex! Ora"
#~ " sei un passo avanti per godere "
#~ "di tutti i fantastici contenuti del "
#~ "nostro server. "

#~ msgid ""
#~ "Great question! Plex is a software "
#~ "that allows individuals to share their"
#~ " media collections with others. If\n"
#~ "      you've received this invitation, "
#~ "it means someone wants to share "
#~ "their library with you. With Plex, "
#~ "you'll have\n"
#~ "      access to all of the movies,"
#~ " TV shows, music, and photos that "
#~ "are stored on their server. Enjoy!"
#~ msgstr ""

#~ msgid ""
#~ "It couldn't be simpler! Plex is "
#~ "available on a wide variety of "
#~ "devices including laptops, tablets,\n"
#~ "      smartphones, and TVs. All you "
#~ "need to do is download the Plex"
#~ " app on your device, sign in "
#~ "with your account, and\n"
#~ "      you're ready to start streaming your media. It's that easy!"
#~ msgstr ""

#~ msgid ""
#~ "Because Plex is a free service, "
#~ "they promote their own content before"
#~ " the awesome content your friend is"
#~ " now\n"
#~ "      sharing with you - they "
#~ "also, by default, play content at "
#~ "a lower quality. "
#~ msgstr ""

#~ msgid ""
#~ "We highly\n"
#~ "        recommend you to go through those steps first!"
#~ msgstr ""

#~ msgid "You've been invited to join %(name)s!"
#~ msgstr ""

#~ msgid ""
#~ "To join our Plex server, create a"
#~ " Plex account! Once you're done, come"
#~ " back here!"
#~ msgstr ""

#~ msgid "Create Plex Account"
#~ msgstr ""

#~ msgid "I have a Plex Account"
#~ msgstr ""

#~ msgid "Used At"
#~ msgstr "Usato a"

#~ msgid "Copy"
#~ msgstr "Copia"

#~ msgid "Delete"
#~ msgstr "Elimina"

#~ msgid "Accept Invitation"
#~ msgstr "Accetta l'invito"

#~ msgid "Accept our invitation"
#~ msgstr "Accetta il nostro invito"

#~ msgid "We have sent an invitation to your Plex Account! Almost there!"
#~ msgstr "Abbiamo inviato un invito al tuo account Plex! Ci siamo quasi!"

#~ msgid ""
#~ "Click the button below to be taken"
#~ " to Plex, here you will see an"
#~ " invitation from us."
#~ msgstr ""
#~ "Clicca sul pulsante sottostante per "
#~ "aprire Plex, dove vedrete il nostro "
#~ "invito."

#~ msgid "Accept"
#~ msgstr "Accetta"

#~ msgid "Next"
#~ msgstr "Successivo"

#~ msgid "Great! Now, let's get you invited!"
#~ msgstr "Ottimo! Ora passiamo all'invito!"

#~ msgid "Your Plex email"
#~ msgstr "La tua e-mail Plex"

#~ msgid "Don't have a Plex account, yet?"
#~ msgstr "Non hai ancora un account Plex?"

#~ msgid "Get one here."
#~ msgstr "Procuratene uno qui."

#~ msgid "Plex URL"
#~ msgstr ""

#~ msgid "Plex Display Name"
#~ msgstr ""

#~ msgid "Plex Token"
#~ msgstr ""

#~ msgid "Plex Libraries"
#~ msgstr ""

#~ msgid "Request instance (Ombi, Overseerr...)"
#~ msgstr ""

#~ msgid "Discord Server ID"
#~ msgstr ""

#~ msgid ""
#~ "Environment Variables are being\n"
#~ "                    deprecated and replaced by"
#~ " a secure sign-up. Please visit \n\n"
#~ msgstr ""
#~ "Le variabili d'ambiente sono state "
#~ "deprecate e sostituite da una "
#~ "registrazione sicura. Si prega di "
#~ "visitare "

#~ msgid ""
#~ "/settings.\n"
#~ "                        See Repo for more info"
#~ msgstr "/settings. Vedi il repository per maggiori informazioni"

#~ msgid ""
#~ "Server\n"
#~ "              Libraries"
#~ msgstr ""

#~ msgid ""
#~ "Custom\n"
#~ "              HTML"
#~ msgstr ""

#~ msgid "Plex Requests"
<<<<<<< HEAD
#~ msgstr "Richieste Plex"

#~ msgid ""
#~ "Server Display\n"
#~ "              Name"
#~ msgstr ""

#~ msgid ""
#~ "Server\n"
#~ "              URL"
#~ msgstr ""

#~ msgid ""
#~ "Server\n"
#~ "              Token / API Key"
#~ msgstr ""

#~ msgid "Server Libraries"
#~ msgstr ""

#~ msgid "Verify and Confirm"
#~ msgstr "Verifica e conferma"

#~ msgid "Great!"
#~ msgstr "Ottimo!"
=======
#~ msgstr "Richieste Plex"
>>>>>>> a34c7e5d
<|MERGE_RESOLUTION|>--- conflicted
+++ resolved
@@ -7,16 +7,10 @@
 msgstr ""
 "Project-Id-Version: PROJECT VERSION\n"
 "Report-Msgid-Bugs-To: EMAIL@ADDRESS\n"
-<<<<<<< HEAD
-"POT-Creation-Date: 2023-02-27 18:41+0000\n"
-"PO-Revision-Date: 2023-02-20 20:07+0000\n"
-"Last-Translator: Filippo Scatigna <scatignafilippo@gmail.com>\n"
-=======
 "POT-Creation-Date: 2023-02-24 17:39+0000\n"
 "PO-Revision-Date: 2023-02-27 18:42+0000\n"
 "Last-Translator: Matteo Piccina <matteo.piccina@gmail.com>\n"
 "Language-Team: Italian <https://hosted.weblate.org/projects/wizarr/app/it/>\n"
->>>>>>> a34c7e5d
 "Language: it\n"
 "MIME-Version: 1.0\n"
 "Content-Type: text/plain; charset=utf-8\n"
@@ -25,42 +19,37 @@
 "X-Generator: Weblate 4.16-dev\n"
 "Generated-By: Babel 2.11.0\n"
 
-#: app/admin.py:141
+#: app/admin.py:126
 msgid "Passwords do not match."
 msgstr "Le password non corrispondono."
 
-#: app/admin.py:144
+#: app/admin.py:129
 msgid "Username must be between 3 and 15 characters."
 msgstr "Il nome utente deve essere compreso tra 3 e 15 caratteri."
 
-#: app/admin.py:147
+#: app/admin.py:132
 msgid "Password must be between 3 and 40 characters."
 msgstr "La password deve essere compresa tra 3 e 40 caratteri."
 
-#: app/admin.py:172
+#: app/admin.py:163
 msgid "You must select at least one library."
 msgstr "È necessario selezionare almeno una raccolta."
 
-#: app/admin.py:242
+#: app/admin.py:247
 msgid "It is likely that your token does not work."
 msgstr "È probabile che il token non funzioni."
 
-#: app/admin.py:244
+#: app/admin.py:249
 msgid "Unable to connect to your Plex server. See Logs for more information."
 msgstr ""
 "Impossibile connettersi al server Plex. Per ulteriori informazioni vedere"
 " Registri."
 
-<<<<<<< HEAD
-#: app/admin.py:253
-#, fuzzy
-=======
 #: app/admin.py:259
->>>>>>> a34c7e5d
 msgid "Unable to connect to your Jellyfin server."
 msgstr "Impossibile connettersi al server Jellyfin."
 
-#: app/admin.py:334 app/admin.py:338
+#: app/admin.py:319 app/admin.py:323
 msgid "Invalid Username or Password"
 msgstr "Nome utente o password non validi"
 
@@ -106,7 +95,7 @@
 msgid "Sign in"
 msgstr "Registrati"
 
-#: app/templates/register_admin.html:18
+#: app/templates/register_admin.html:18 app/templates/verify-server.html:18
 msgid "Setup Wizarr"
 msgstr "Configura Wizarr"
 
@@ -117,69 +106,6 @@
 #: app/templates/register_admin.html:42 app/templates/welcome-jellyfin.html:70
 msgid "Create an account"
 msgstr "Crea un account"
-
-#: app/templates/settings.html:7
-#, fuzzy
-msgid "Server Settings"
-msgstr "Cambia le impostazioni del server"
-
-#: app/templates/admin/settings.html:12 app/templates/settings.html:12
-msgid ""
-"Server Display\n"
-"                Name"
-msgstr ""
-
-#: app/templates/settings.html:19
-#, fuzzy
-msgid "Server"
-msgstr "Mai"
-
-#: app/templates/admin/settings.html:19 app/templates/settings.html:29
-msgid "Server URL"
-msgstr ""
-
-#: app/templates/admin/settings.html:26 app/templates/settings.html:36
-msgid ""
-"Server\n"
-"                Token / API Key"
-msgstr ""
-
-#: app/templates/admin/settings.html:36 app/templates/settings.html:46
-msgid ""
-"Server\n"
-"                Libraries"
-msgstr ""
-
-#: app/templates/admin/invite.html:106 app/templates/admin/settings.html:39
-#: app/templates/settings.html:49
-msgid "Scan For Libraries"
-msgstr ""
-
-#: app/templates/admin/settings.html:46 app/templates/settings.html:56
-msgid ""
-"Request\n"
-"                instance (Ombi, Overseerr...)"
-msgstr ""
-
-#: app/templates/admin/settings.html:54 app/templates/settings.html:64
-msgid "Ombi API Key (Only used for user import currently.)"
-msgstr ""
-
-#: app/templates/admin/settings.html:61 app/templates/settings.html:71
-msgid ""
-"Discord\n"
-"                Server ID"
-msgstr ""
-
-#: app/templates/admin/settings.html:68 app/templates/settings.html:78
-msgid ""
-"Custom\n"
-"                HTML"
-msgstr ""
-
-#: app/templates/admin/settings.html:76 app/templates/settings.html:86
-msgid "Save"
-msgstr ""
 
 #: app/templates/user-plex-login.html:12 app/templates/welcome-jellyfin.html:12
 #, python-format
@@ -190,7 +116,6 @@
 msgid "Join the Plex Server"
 msgstr "Unisciti al server Plex"
 
-#: app/templates/tables/global-users.html:19
 #: app/templates/tables/invite_table.html:4
 #: app/templates/user-plex-login.html:27 app/templates/user-plex-login.html:38
 msgid "Invite Code"
@@ -207,6 +132,49 @@
 #: app/templates/users.html:5
 msgid "Invite User"
 msgstr "Invita un utente"
+
+#: app/templates/verify-server.html:23
+msgid ""
+"Server Display\n"
+"              Name"
+msgstr ""
+
+#: app/templates/verify-server.html:30
+msgid ""
+"Server\n"
+"              URL"
+msgstr ""
+
+#: app/templates/verify-server.html:38
+msgid ""
+"Server\n"
+"              Token / API Key"
+msgstr ""
+
+#: app/templates/verify-server.html:46
+msgid "Server Libraries"
+msgstr ""
+
+#: app/templates/admin/invite.html:106 app/templates/admin/settings.html:39
+#: app/templates/verify-server.html:48
+msgid "Scan For Libraries"
+msgstr ""
+
+#: app/templates/verify-server.html:54
+msgid ""
+"Request\n"
+"              instance (Ombi, Overseerr...)"
+msgstr ""
+
+#: app/templates/verify-server.html:61
+msgid ""
+"Discord\n"
+"              Server ID"
+msgstr ""
+
+#: app/templates/verify-server.html:69
+msgid "Verify and Confirm"
+msgstr "Verifica e conferma"
 
 #: app/templates/welcome-jellyfin.html:20
 #, fuzzy
@@ -271,7 +239,7 @@
 msgid "1 month"
 msgstr "1 mese"
 
-#: app/templates/admin/invite.html:57 app/templates/tables/invite_table.html:43
+#: app/templates/admin/invite.html:57 app/templates/tables/invite_table.html:41
 msgid "Never"
 msgstr "Mai"
 
@@ -319,6 +287,10 @@
 msgstr "Invito generato con successo!"
 
 #: app/templates/admin/invite.html:127
+msgid "Great!"
+msgstr "Ottimo!"
+
+#: app/templates/admin/invite.html:127
 msgid "Link has been copied to clipboard!"
 msgstr "Il collegamento è stato copiato negli appunti!"
 
@@ -334,15 +306,6 @@
 msgid "Change Server Settings"
 msgstr "Cambia le impostazioni del server"
 
-<<<<<<< HEAD
-#: app/templates/admin/user.html:44
-msgid "User Configuration"
-msgstr ""
-
-#: app/templates/admin/user.html:90
-msgid "User Policy"
-msgstr ""
-=======
 #: app/templates/admin/settings.html:12
 msgid ""
 "Server Display\n"
@@ -386,7 +349,6 @@
 #: app/templates/admin/settings.html:69
 msgid "Save"
 msgstr "Salva"
->>>>>>> a34c7e5d
 
 #: app/templates/error/401.html:20
 msgid "Permission denied."
@@ -412,31 +374,20 @@
 msgid " Something has gone wrong. Please try again later."
 msgstr " Qualcosa è andato storto. Riprova più tardi."
 
-#: app/templates/tables/global-users.html:13
-#, fuzzy
-msgid "Name"
-msgstr "Nome utente"
-
-#: app/templates/tables/global-users.html:16
+#: app/templates/tables/invite_table.html:5
+msgid "Used"
+msgstr "Usato"
+
+#: app/templates/tables/invite_table.html:6
+msgid "Created"
+msgstr "Creato"
+
 #: app/templates/tables/invite_table.html:7
 #: app/templates/tables/jellyfin_user_table.html:7
 #: app/templates/tables/user_table.html:8
 msgid "Expires"
 msgstr "Scade"
 
-#: app/templates/tables/global-users.html:22
-#, fuzzy
-msgid "Actions"
-msgstr "Inviti"
-
-#: app/templates/tables/invite_table.html:5
-msgid "Used"
-msgstr "Usato"
-
-#: app/templates/tables/invite_table.html:6
-msgid "Created"
-msgstr "Creato"
-
 #: app/templates/tables/invite_table.html:8
 msgid "Unlimited"
 msgstr "Illimitato"
@@ -454,7 +405,7 @@
 msgid "Expired"
 msgstr "Scade"
 
-#: app/templates/tables/invite_table.html:68
+#: app/templates/tables/invite_table.html:66
 msgid "Default"
 msgstr "Predefinito"
 
@@ -1001,7 +952,7 @@
 #~ msgid ""
 #~ "Environment Variables are being\n"
 #~ "                    deprecated and replaced by"
-#~ " a secure sign-up. Please visit \n\n"
+#~ " a secure sign-up. Please visit \n"
 #~ msgstr ""
 #~ "Le variabili d'ambiente sono state "
 #~ "deprecate e sostituite da una "
@@ -1024,32 +975,4 @@
 #~ msgstr ""
 
 #~ msgid "Plex Requests"
-<<<<<<< HEAD
-#~ msgstr "Richieste Plex"
-
-#~ msgid ""
-#~ "Server Display\n"
-#~ "              Name"
-#~ msgstr ""
-
-#~ msgid ""
-#~ "Server\n"
-#~ "              URL"
-#~ msgstr ""
-
-#~ msgid ""
-#~ "Server\n"
-#~ "              Token / API Key"
-#~ msgstr ""
-
-#~ msgid "Server Libraries"
-#~ msgstr ""
-
-#~ msgid "Verify and Confirm"
-#~ msgstr "Verifica e conferma"
-
-#~ msgid "Great!"
-#~ msgstr "Ottimo!"
-=======
-#~ msgstr "Richieste Plex"
->>>>>>> a34c7e5d
+#~ msgstr "Richieste Plex"