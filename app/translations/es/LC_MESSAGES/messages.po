--- conflicted
+++ resolved
@@ -7,13 +7,8 @@
 msgstr ""
 "Project-Id-Version: PROJECT VERSION\n"
 "Report-Msgid-Bugs-To: EMAIL@ADDRESS\n"
-<<<<<<< HEAD
-"POT-Creation-Date: 2023-02-17 14:03+0000\n"
-"PO-Revision-Date: 2023-02-02 13:32+0000\n"
-=======
 "POT-Creation-Date: 2023-02-16 18:49+0000\n"
 "PO-Revision-Date: 2023-02-17 14:03+0000\n"
->>>>>>> c4364142
 "Last-Translator: gallegonovato <fran-carro@hotmail.es>\n"
 "Language-Team: Spanish <https://hosted.weblate.org/projects/wizarr/app/es/>\n"
 "Language: es\n"
@@ -24,33 +19,33 @@
 "X-Generator: Weblate 4.16-dev\n"
 "Generated-By: Babel 2.11.0\n"
 
-#: app/admin.py:45
+#: app/admin.py:47
 msgid "Passwords do not match."
 msgstr "Las contraseñas no coinciden."
 
-#: app/admin.py:48
+#: app/admin.py:50
 msgid "Username must be between 3 and 15 characters."
 msgstr "El nombre de usuario debe tener entre 3 y 15 caracteres."
 
-#: app/admin.py:51
+#: app/admin.py:53
 msgid "Password must be between 3 and 40 characters."
 msgstr "La contraseña debe tener entre 3 y 40 caracteres."
 
-#: app/admin.py:80
+#: app/admin.py:82
 msgid "You must select at least one library."
 msgstr "Debes seleccionar al menos una biblioteca."
 
-#: app/admin.py:153
+#: app/admin.py:155
 msgid "It is likely that your token does not work."
 msgstr "Parece que tu token no funciona."
 
-#: app/admin.py:155
+#: app/admin.py:157
 msgid "Unable to connect to your Plex server. See Logs for more information."
 msgstr ""
 "Imposible conectar con tu servidor de Plex. Mire los Logs para más "
 "información."
 
-#: app/admin.py:217 app/admin.py:221
+#: app/admin.py:234 app/admin.py:238
 msgid "Invalid Username or Password"
 msgstr "Usuario o contraseña no válidos"
 
