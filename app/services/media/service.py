"""Facade that dispatches media user management to Plex or Jellyfin."""

from app.extensions import db
from app.models import Settings, User, MediaServer, Identity
from .client_base import CLIENTS
from collections import defaultdict
import re


def _mode() -> str:
    """
    Reads the 'server_type' setting from the DB.
    Falls back to None if it isn't set.
    """
    return (
        db.session
          .query(Settings.value)
          .filter_by(key="server_type")
          .scalar()
    )


def get_client(server_type: str | None = None, url: str | None = None, token: str | None = None):
    """
    Instantiate the MediaClient for the given server_type, optionally overriding URL/token.
    """
    if server_type is None:
        server_type = _mode()
    try:
        cls = CLIENTS[server_type]
    except KeyError:
        raise ValueError(f"Unsupported media server type: {server_type}")
    client = cls()
    if url:
        client.url = url
    if token:
        client.token = token
    return client


def get_client_for_media_server(server: MediaServer):
    """Return a configured MediaClient instance for the given MediaServer row."""
    cls = CLIENTS.get(server.server_type)
    if not cls:
        raise ValueError(f"Unsupported media server type: {server.server_type}")

    # MediaClient can now accept the row directly which centralises
    # credential handling and attribute population.
    client = cls(media_server=server)
    return client


def list_users(clear_cache: bool = False):
    """
    Return current users from the configured media server, syncing local DB as needed.
    """
    client = get_client(_mode())
    # clear cache on clients that support it
    if clear_cache and hasattr(client, 'list_users') and hasattr(client.list_users, 'cache_clear'):
        client.list_users.cache_clear()
    return client.list_users()


def list_users_for_server(server: MediaServer, *, clear_cache: bool = False):
    """List users for a specific MediaServer instance and ensure server_id set."""
    client = get_client_for_media_server(server)
    if clear_cache and hasattr(client, 'list_users') and hasattr(client.list_users, 'cache_clear'):
        client.list_users.cache_clear()
    users = client.list_users()
    # ensure linkage
    changed = False
    for u in users:
        if u.server_id != server.id:
            u.server_id = server.id
            changed = True
    if changed:
        db.session.commit()
    return users


def delete_user(db_id: int) -> None:
<<<<<<< HEAD
    """
    Disable a user on the configured media server only (preserving Wizarr DB record for Ko-fi restoration).
    The user remains visible in admin panel and can be manually re-enabled.
    """
    server_type = _mode()
    client = get_client(server_type)
    # clear cache pre- and post-removal if supported
    if hasattr(client, 'list_users') and hasattr(client.list_users, 'cache_clear'):
        client.list_users.cache_clear()

    # lookup local record and perform remote disable only
=======
    """Delete a user from its associated MediaServer and local DB."""
    user = db.session.get(User, db_id)
    if not user:
        return

    server = user.server
    if server is None:
        # fallback: derive from token? Skip remote deletion
        db.session.delete(user)
        db.session.commit()
        return

    client = get_client_for_media_server(server)

    # clear cache pre‐removal if supported
    if hasattr(client, 'list_users') and hasattr(client.list_users, 'cache_clear'):
        client.list_users.cache_clear()

    try:
        if server.server_type == 'plex':
            if user.email and user.email != 'None':
                client.delete_user(user.email)
        else:
            client.delete_user(user.token)
    except Exception as exc:
        # log but still remove locally so UI stays consistent
        import logging
        logging.error("Remote deletion failed: %s", exc)

    db.session.delete(user)
    db.session.commit()

    if hasattr(client, 'list_users') and hasattr(client.list_users, 'cache_clear'):
        client.list_users.cache_clear()


def delete_user_for_server(server: MediaServer, db_id: int) -> None:
    """Delete a user from the given MediaServer and local DB."""
    client = get_client_for_media_server(server)
    if hasattr(client, 'list_users') and hasattr(client.list_users, 'cache_clear'):
        client.list_users.cache_clear()

>>>>>>> c2e6163f
    user = db.session.get(User, db_id)
    if user:
        if server.server_type == 'plex':
            email = user.email
            if email and email != 'None':
                client.disable_user(email)  # Disable on Plex server
        else:
<<<<<<< HEAD
            client.disable_user(user.token)  # Disable on Jellyfin/Emby server
        
        # Keep user in Wizarr database - they remain visible in admin panel
        # User expiry date is already managed separately in the admin interface
=======
            client.delete_user(user.token)
        db.session.delete(user)
        db.session.commit()
>>>>>>> c2e6163f

    if hasattr(client, 'list_users') and hasattr(client.list_users, 'cache_clear'):
        client.list_users.cache_clear()


def scan_libraries(url: str | None = None, token: str | None = None, server_type: str | None = None):
    """
    Fetch available libraries from the media server, given optional credentials or using Settings.
    Returns a mapping of external_id -> display_name.
    """
    client = get_client(server_type, url, token)
    return client.libraries()


def scan_libraries_for_server(server: MediaServer):
    """Scan libraries for the given server and upsert into our Library table."""
    client = get_client_for_media_server(server)
    return client.libraries()


EMAIL_RE = re.compile(r"^[A-Za-z0-9._%+-]+@[A-Za-z0-9.-]+\.[A-Za-z]{2,}$")


def _auto_link_identities():
    """Group accounts that share the *same, valid* email address.

    Users imported from Plex/Jellyfin which lack a real email often use
    placeholders like "None" or "empty".  Linking those together would create
    one giant pseudo-identity, so we now skip addresses that don't match a
    simple *user@host* pattern.
    """

    users = (
        db.session.query(User)
        .filter(User.email.isnot(None))
        .all()
    )

    buckets: dict[str, list[User]] = defaultdict(list)
    for u in users:
        email = (u.email or "").strip()
        if not EMAIL_RE.fullmatch(email):
            # ignore invalid / placeholder addresses
            continue
        buckets[email.lower()].append(u)

    for same in buckets.values():
        if len(same) < 2:
            continue  # nothing to link

        identity = same[0].identity or Identity(
            primary_email=same[0].email,
            primary_username=same[0].username,
        )
        db.session.add(identity)
        db.session.flush()

        for u in same:
            u.identity_id = identity.id

    db.session.commit()


def list_users_all_servers(clear_cache: bool = False):
    """Return users for all servers (mapping server -> list)."""
    _auto_link_identities()
    res = {}
    for server in db.session.query(MediaServer).all():
        try:
            res[server.id] = list_users_for_server(server, clear_cache=clear_cache)
        except Exception:
            res[server.id] = []
    return res<|MERGE_RESOLUTION|>--- conflicted
+++ resolved
@@ -79,50 +79,37 @@
 
 
 def delete_user(db_id: int) -> None:
-<<<<<<< HEAD
     """
     Disable a user on the configured media server only (preserving Wizarr DB record for Ko-fi restoration).
     The user remains visible in admin panel and can be manually re-enabled.
     """
-    server_type = _mode()
-    client = get_client(server_type)
-    # clear cache pre- and post-removal if supported
-    if hasattr(client, 'list_users') and hasattr(client.list_users, 'cache_clear'):
-        client.list_users.cache_clear()
-
-    # lookup local record and perform remote disable only
-=======
-    """Delete a user from its associated MediaServer and local DB."""
     user = db.session.get(User, db_id)
     if not user:
         return
 
     server = user.server
     if server is None:
-        # fallback: derive from token? Skip remote deletion
-        db.session.delete(user)
-        db.session.commit()
-        return
-
-    client = get_client_for_media_server(server)
-
-    # clear cache pre‐removal if supported
-    if hasattr(client, 'list_users') and hasattr(client.list_users, 'cache_clear'):
-        client.list_users.cache_clear()
-
-    try:
-        if server.server_type == 'plex':
-            if user.email and user.email != 'None':
-                client.delete_user(user.email)
-        else:
-            client.delete_user(user.token)
-    except Exception as exc:
-        # log but still remove locally so UI stays consistent
-        import logging
-        logging.error("Remote deletion failed: %s", exc)
-
-    db.session.delete(user)
-    db.session.commit()
+        # fallback: legacy behavior for users without server association
+        server_type = _mode()
+        client = get_client(server_type)
+    else:
+        client = get_client_for_media_server(server)
+
+    # clear cache pre- and post-removal if supported
+    if hasattr(client, 'list_users') and hasattr(client.list_users, 'cache_clear'):
+        client.list_users.cache_clear()
+
+    # lookup local record and perform remote disable only
+    if user:
+        if server and server.server_type == 'plex':
+            email = user.email
+            if email and email != 'None':
+                client.disable_user(email)  # Disable on Plex server
+        elif server and server.server_type in ['jellyfin', 'emby']:
+            client.disable_user(user.token)  # Disable on Jellyfin/Emby server
+        
+        # Keep user in Wizarr database - they remain visible in admin panel
+        # User expiry date is already managed separately in the admin interface
 
     if hasattr(client, 'list_users') and hasattr(client.list_users, 'cache_clear'):
         client.list_users.cache_clear()
@@ -134,24 +121,18 @@
     if hasattr(client, 'list_users') and hasattr(client.list_users, 'cache_clear'):
         client.list_users.cache_clear()
 
->>>>>>> c2e6163f
     user = db.session.get(User, db_id)
     if user:
         if server.server_type == 'plex':
             email = user.email
             if email and email != 'None':
-                client.disable_user(email)  # Disable on Plex server
+                client.disable_user(email)  # Use disable instead of delete for Ko-fi restoration
         else:
-<<<<<<< HEAD
-            client.disable_user(user.token)  # Disable on Jellyfin/Emby server
+            client.disable_user(user.token)  # Use disable instead of delete for Ko-fi restoration
         
-        # Keep user in Wizarr database - they remain visible in admin panel
-        # User expiry date is already managed separately in the admin interface
-=======
-            client.delete_user(user.token)
-        db.session.delete(user)
-        db.session.commit()
->>>>>>> c2e6163f
+        # Keep user in Wizarr database for Ko-fi restoration
+        # db.session.delete(user)
+        # db.session.commit()
 
     if hasattr(client, 'list_users') and hasattr(client.list_users, 'cache_clear'):
         client.list_users.cache_clear()
