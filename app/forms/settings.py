# app/forms/settings.py
from flask_wtf import FlaskForm
from wtforms import StringField, SelectField, TextAreaField, BooleanField, DecimalField
from wtforms.validators import DataRequired, Optional, URL, NumberRange


class SettingsForm(FlaskForm):
    server_type   = SelectField(
        "Server Type",
        choices=[("plex", "Plex"), ("jellyfin", "Jellyfin"), ("emby", "Emby"), ("audiobookshelf", "Audiobookshelf")],
        validators=[DataRequired()],
    )
    server_name   = StringField("Server Name",   validators=[DataRequired()])
    server_logo_url = StringField("Server Logo URL", validators=[Optional(), URL()], description="URL to your server logo image")
    server_url    = StringField("Server URL",    validators=[DataRequired()])
    api_key       = StringField("API Key",       validators=[Optional()])
    libraries     = StringField("Libraries",     validators=[Optional()])
    allow_downloads_plex = BooleanField("Allow Downloads", default=False, validators=[Optional()])
    allow_tv_plex = BooleanField("Allow Live TV", default=False, validators=[Optional()])
    overseerr_url = StringField("Overseerr/Ombi URL", validators=[Optional(), URL()])
    ombi_api_key  = StringField("Ombi API Key",  validators=[Optional()])
    discord_id    = StringField("Discord ID",    validators=[Optional()])
<<<<<<< HEAD
    admin_email   = StringField("Admin Email",   validators=[Optional()], description="Contact email for users")
=======
    external_url  = StringField("External URL", validators=[Optional()])
>>>>>>> c2e6163f
    

    def __init__(self, install_mode: bool = False, *args, **kwargs):
        super().__init__(*args, **kwargs)

        if install_mode:
            # During install wizard, libraries must be supplied
            self.libraries.validators = [DataRequired()]
            # api_key is mandatory for Plex/Jellyfin
            self.api_key.validators = [DataRequired()]


class PaymentSettingsForm(FlaskForm):
    kofi_account_url = StringField("Ko-fi Account URL", validators=[Optional(), URL()], description="Your Ko-fi profile URL (e.g., https://ko-fi.com/yourusername)")
    kofi_username = StringField("Ko-fi Username", validators=[Optional()], description="Your Ko-fi username (e.g., yourusername)")
    kofi_verification_token = StringField("Ko-fi Verification Token", validators=[Optional()])
    kofi_1_month_price = DecimalField("1 Month Price (USD)", validators=[Optional(), NumberRange(min=0.01)], places=2)
    kofi_3_month_price = DecimalField("3 Month Price (USD)", validators=[Optional(), NumberRange(min=0.01)], places=2)  
    kofi_6_month_price = DecimalField("6 Month Price (USD)", validators=[Optional(), NumberRange(min=0.01)], places=2)<|MERGE_RESOLUTION|>--- conflicted
+++ resolved
@@ -20,11 +20,8 @@
     overseerr_url = StringField("Overseerr/Ombi URL", validators=[Optional(), URL()])
     ombi_api_key  = StringField("Ombi API Key",  validators=[Optional()])
     discord_id    = StringField("Discord ID",    validators=[Optional()])
-<<<<<<< HEAD
     admin_email   = StringField("Admin Email",   validators=[Optional()], description="Contact email for users")
-=======
     external_url  = StringField("External URL", validators=[Optional()])
->>>>>>> c2e6163f
     
 
     def __init__(self, install_mode: bool = False, *args, **kwargs):
