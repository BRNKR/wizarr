{# templates/settings/page.html #}
{% extends "base.html" %}
{% block title %}{{ _("Settings") }}{% endblock %}

{% block main %}
    <section class="flex flex-col items-center justify-center px-6 py-8">
        <div class="w-full max-w-md space-y-6">

            <div class="flex gap-2">
                <button
                    class="tab-btn flex-1 flex items-center justify-center gap-1"
                    hx-get="{{ url_for('settings.general_settings') }}"
                    hx-target="#tab-body" hx-swap="innerHTML"
                    hx-trigger="load,click"           {# ← load FIRST + every click #}
                >
                    <svg class="w-6 h-6 text-gray-800 dark:text-white" aria-hidden="true"
                         xmlns="http://www.w3.org/2000/svg" width="24" height="24" fill="currentColor"
                         viewBox="0 0 24 24">
                        <path fill-rule="evenodd"
                              d="M5 5a2 2 0 0 0-2 2v3a1 1 0 0 0 1 1h16a1 1 0 0 0 1-1V7a2 2 0 0 0-2-2H5Zm9 2a1 1 0 1 0 0 2h.01a1 1 0 1 0 0-2H14Zm3 0a1 1 0 1 0 0 2h.01a1 1 0 1 0 0-2H17ZM3 17v-3a1 1 0 0 1 1-1h16a1 1 0 0 1 1 1v3a2 2 0 0 1-2 2H5a2 2 0 0 1-2-2Zm11-2a1 1 0 1 0 0 2h.01a1 1 0 1 0 0-2H14Zm3 0a1 1 0 1 0 0 2h.01a1 1 0 1 0 0-2H17Z"
                              clip-rule="evenodd"/>
                    </svg>

                    {{ _("General") }}
                </button>

                <button
                    class="tab-btn flex-1 flex items-center justify-center gap-1"
                    hx-get="{{ url_for('notify.list_agents') }}"
                    hx-target="#tab-body" hx-swap="innerHTML"
                    hx-trigger="click"           {# ← only on click #}
                >
                    <svg class="w-6 h-6 text-gray-800 dark:text-white" aria-hidden="true"
                         xmlns="http://www.w3.org/2000/svg" width="24" height="24" fill="currentColor"
                         viewBox="0 0 24 24">
                        <path
                            d="M17.133 12.632v-1.8a5.407 5.407 0 0 0-4.154-5.262.955.955 0 0 0 .021-.106V3.1a1 1 0 0 0-2 0v2.364a.933.933 0 0 0 .021.106 5.406 5.406 0 0 0-4.154 5.262v1.8C6.867 15.018 5 15.614 5 16.807 5 17.4 5 18 5.538 18h12.924C19 18 19 17.4 19 16.807c0-1.193-1.867-1.789-1.867-4.175Zm-13.267-.8a1 1 0 0 1-1-1 9.424 9.424 0 0 1 2.517-6.391A1.001 1.001 0 1 1 6.854 5.8a7.43 7.43 0 0 0-1.988 5.037 1 1 0 0 1-1 .995Zm16.268 0a1 1 0 0 1-1-1A7.431 7.431 0 0 0 17.146 5.8a1 1 0 0 1 1.471-1.354 9.424 9.424 0 0 1 2.517 6.391 1 1 0 0 1-1 .995ZM8.823 19a3.453 3.453 0 0 0 6.354 0H8.823Z"/>
                    </svg>

                    {{ _("Notifications") }}
                </button>

                <button
                    class="tab-btn flex-1 flex items-center justify-center gap-1"
<<<<<<< HEAD
                    hx-get="{{ url_for('settings.payment_settings') }}"
                    hx-target="#tab-body" hx-swap="innerHTML"
                >
                    <svg class="w-6 h-6 text-gray-800 dark:text-white" aria-hidden="true"
                         xmlns="http://www.w3.org/2000/svg" width="24" height="24" fill="currentColor"
                         viewBox="0 0 24 24">
                        <path d="M12 7.5a2.5 2.5 0 1 0 0 5 2.5 2.5 0 0 0 0-5Z"/>
                        <path fill-rule="evenodd" d="M1.917 9.5A10.003 10.003 0 0 1 12 2.5a10.003 10.003 0 0 1 10.083 7H20.5a8.5 8.5 0 0 0-17 0H1.917ZM3.5 12a8.5 8.5 0 0 0 17 0h1.583A10.003 10.003 0 0 1 12 21.5 10.003 10.003 0 0 1 1.917 14.5H3.5Z" clip-rule="evenodd"/>
                        <path d="M12 1a1 1 0 0 1 1 1v1.5a1 1 0 1 1-2 0V2a1 1 0 0 1 1-1Zm0 19a1 1 0 0 1 1 1v1.5a1 1 0 1 1-2 0V21a1 1 0 0 1 1-1Z"/>
                    </svg>

                    {{ _("Payment") }}
=======
                    hx-get="{{ url_for('media_servers.list_servers') }}"
                    hx-target="#tab-body" hx-swap="innerHTML"
                    hx-trigger="click"           {# ← only on click #}
                >
                    <svg class="w-6 h-6 text-gray-800 dark:text-white" aria-hidden="true" xmlns="http://www.w3.org/2000/svg" width="24" height="24" fill="currentColor" viewBox="0 0 24 24"><path d="M5 3h14a2 2 0 0 1 2 2v4H3V5a2 2 0 0 1 2-2ZM3 11h18v4H3v-4Zm0 6h18v2a2 2 0 0 1-2 2H5a2 2 0 0 1-2-2v-2Z"/></svg>
                    {{ _("Servers") }}
>>>>>>> c2e6163f
                </button>
            </div>

            <div id="tab-body" class="animate__animated animate__fadeIn"></div>

        </div>
    </section>
{% endblock %}<|MERGE_RESOLUTION|>--- conflicted
+++ resolved
@@ -42,7 +42,16 @@
 
                 <button
                     class="tab-btn flex-1 flex items-center justify-center gap-1"
-<<<<<<< HEAD
+                    hx-get="{{ url_for('media_servers.list_servers') }}"
+                    hx-target="#tab-body" hx-swap="innerHTML"
+                    hx-trigger="click"           {# ← only on click #}
+                >
+                    <svg class="w-6 h-6 text-gray-800 dark:text-white" aria-hidden="true" xmlns="http://www.w3.org/2000/svg" width="24" height="24" fill="currentColor" viewBox="0 0 24 24"><path d="M5 3h14a2 2 0 0 1 2 2v4H3V5a2 2 0 0 1 2-2ZM3 11h18v4H3v-4Zm0 6h18v2a2 2 0 0 1-2 2H5a2 2 0 0 1-2-2v-2Z"/></svg>
+                    {{ _("Servers") }}
+                </button>
+
+                <button
+                    class="tab-btn flex-1 flex items-center justify-center gap-1"
                     hx-get="{{ url_for('settings.payment_settings') }}"
                     hx-target="#tab-body" hx-swap="innerHTML"
                 >
@@ -55,14 +64,6 @@
                     </svg>
 
                     {{ _("Payment") }}
-=======
-                    hx-get="{{ url_for('media_servers.list_servers') }}"
-                    hx-target="#tab-body" hx-swap="innerHTML"
-                    hx-trigger="click"           {# ← only on click #}
-                >
-                    <svg class="w-6 h-6 text-gray-800 dark:text-white" aria-hidden="true" xmlns="http://www.w3.org/2000/svg" width="24" height="24" fill="currentColor" viewBox="0 0 24 24"><path d="M5 3h14a2 2 0 0 1 2 2v4H3V5a2 2 0 0 1 2-2ZM3 11h18v4H3v-4Zm0 6h18v2a2 2 0 0 1-2 2H5a2 2 0 0 1-2-2v-2Z"/></svg>
-                    {{ _("Servers") }}
->>>>>>> c2e6163f
                 </button>
             </div>
 
