--- conflicted
+++ resolved
@@ -9,16 +9,10 @@
 from .jellyfin.routes import jellyfin_bp
 from .api.status import status_bp
 from .emby.routes import emby_bp
-<<<<<<< HEAD
 from .payment.routes import payment_bp
-
-all_blueprints = (public_bp, wizard_bp, admin_bp, auth_bp,
-                  settings_bp, setup_bp, plex_bp, notify_bp, jellyfin_bp, emby_bp, status_bp, payment_bp)
-=======
 from .media_servers.routes import media_servers_bp
 from .audiobookshelf.routes import abs_bp
 
 all_blueprints = (public_bp, wizard_bp, admin_bp, auth_bp,
                   settings_bp, setup_bp, plex_bp, notify_bp, jellyfin_bp, emby_bp, abs_bp, status_bp,
-                  media_servers_bp)
->>>>>>> c2e6163f
+                  media_servers_bp, payment_bp)